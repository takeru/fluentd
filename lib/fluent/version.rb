--- conflicted
+++ resolved
@@ -1,9 +1,5 @@
 module Fluent
 
-<<<<<<< HEAD
-  VERSION = '0.10.46.win141021001'
-=======
-  VERSION = '0.10.49'
->>>>>>> e1b81f35
+  VERSION = '0.10.49.win150118001'
 
 end