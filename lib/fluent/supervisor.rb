#
# Fluent
#
# Copyright (C) 2011 FURUHASHI Sadayuki
#
#    Licensed under the Apache License, Version 2.0 (the "License");
#    you may not use this file except in compliance with the License.
#    You may obtain a copy of the License at
#
#        http://www.apache.org/licenses/LICENSE-2.0
#
#    Unless required by applicable law or agreed to in writing, software
#    distributed under the License is distributed on an "AS IS" BASIS,
#    WITHOUT WARRANTIES OR CONDITIONS OF ANY KIND, either express or implied.
#    See the License for the specific language governing permissions and
#    limitations under the License.
#
<<<<<<< HEAD
require 'windows/library'
require 'windows/system_info'
include Windows::Library
include Windows::SystemInfo
=======

require 'fluent/env'
require 'fluent/log'
require 'etc'
>>>>>>> e1b81f35

module Fluent
  class Supervisor
    def self.get_etc_passwd(user)
      if user.to_i.to_s == user
        Etc.getpwuid(user.to_i)
      else
        Etc.getpwnam(user)
      end
    end

    def self.get_etc_group(group)
      if group.to_i.to_s == group
        Etc.getgrgid(group.to_i)
      else
        Etc.getgrnam(group)
      end
    end

    class LoggerInitializer
      def initialize(path, level, chuser, chgroup, opts)
        @path = path
        @level = level
        @chuser = chuser
        @chgroup = chgroup
        @opts = opts
      end

      def init
        if @path && @path != "-"
          @io = File.open(@path, "a")
          if @chuser || @chgroup
            chuid = @chuser ? Supervisor.get_etc_passwd(@chuser).uid : nil
            chgid = @chgroup ? Supervisor.get_etc_group(@chgroup).gid : nil
            File.chown(chuid, chgid, @path)
          end
        else
          @io = STDOUT
        end

        $log = Fluent::Log.new(@io, @level, @opts)

        $log.enable_color(false) if @path
        $log.enable_debug if @level <= Fluent::Log::LEVEL_DEBUG
      end

      def stdout?
        @io == STDOUT
      end

      def reopen!
        if @path && @path != "-"
          @io.reopen(@path, "a")
        end
        self
      end
    end

    def self.default_options
      {
        :config_path => Fluent::DEFAULT_CONFIG_PATH,
        :plugin_dirs => [Fluent::DEFAULT_PLUGIN_DIR],
        :log_level => Fluent::Log::LEVEL_INFO,
        :log_path => nil,
        :daemonize => nil,
        :libs => [],
        :setup_path => nil,
        :chuser => nil,
        :chgroup => nil,
        :suppress_interval => 0,
        :suppress_repeated_stacktrace => false,
        :use_v1_config => false,
      }
    end

    def initialize(opt)
      @config_path = opt[:config_path]
      @log_path = opt[:log_path]
      @log_level = opt[:log_level]
      @daemonize = opt[:daemonize]
      @chgroup = opt[:chgroup]
      @chuser = opt[:chuser]
      @libs = opt[:libs]
      @plugin_dirs = opt[:plugin_dirs]
      @inline_config = opt[:inline_config]
      @suppress_interval = opt[:suppress_interval]
      @dry_run = opt[:dry_run]
      @suppress_config_dump = opt[:suppress_config_dump]
      @use_v1_config = opt[:use_v1_config]
      @usespawn = opt[:usespawn]
      @signame = opt[:signame]

      $platformwin = false
      if RUBY_PLATFORM.downcase =~ /mswin(?!ce)|mingw|cygwin|bccwin/
        $platformwin = true
      end
      if $platformwin
        ruby_path = "\0" * 256
        GetModuleFileName.call(0,ruby_path,256)
        ruby_path = ruby_path.rstrip.gsub(/\\/, '/')
        @rubybin_dir = ruby_path[0, ruby_path.rindex("/")]
        @winosvi = windows_version
      end
      log_opts = {:suppress_repeated_stacktrace => opt[:suppress_repeated_stacktrace]}
      @log = LoggerInitializer.new(@log_path, @log_level, @chuser, @chgroup, log_opts)
      @finished = false
      @main_pid = nil
    end

    def start
      require 'fluent/load'
      @log.init

      dry_run if @dry_run
      start_daemonize if @daemonize
      unless $platformwin
        install_supervisor_signal_handlers
      else
        if @usespawn == 0
          install_supervisor_winsigint_handler
          install_supervisor_signal_handlers
        end
      end

      until @finished
        supervise do
          read_config
          change_privilege
          init_engine
          unless $platformwin
            install_main_process_signal_handlers
          else
            install_main_process_winsigint_handler
            install_main_process_signal_handlers
          end
          run_configure
          finish_daemonize if @daemonize
          run_engine
          exit 0
        end
        $log.error "fluentd main process died unexpectedly. restarting." unless @finished
      end
    end

    def options
      {
        'config_path' => @config_path,
        'pid_file' => @daemonize,
        'plugin_dirs' => @plugin_dirs,
        'log_path' => @log_path
      }
    end

    private

    def dry_run
      read_config
      change_privilege
      init_engine
      install_main_process_signal_handlers
      run_configure
      exit 0
    rescue => e
      $log.error "Dry run failed: #{e}"
      exit 1
    end

    def start_daemonize
      @wait_daemonize_pipe_r, @wait_daemonize_pipe_w = IO.pipe

      if fork
        # console process
        @wait_daemonize_pipe_w.close
        @wait_daemonize_pipe_w = nil
        wait_daemonize
        exit 0
      end

      # daemonize intermediate process
      @wait_daemonize_pipe_r.close
      @wait_daemonize_pipe_r = nil

      # in case the child process forked during run_configure
      @wait_daemonize_pipe_w.fcntl(Fcntl::F_SETFD, Fcntl::FD_CLOEXEC)

      Process.setsid
      exit!(0) if fork
      File.umask(0)

      # supervisor process
      @supervisor_pid = Process.pid
    end

    def wait_daemonize
      supervisor_pid = @wait_daemonize_pipe_r.read
      if supervisor_pid.empty?
        # initialization failed
        exit! 1
      end

      @wait_daemonize_pipe_r.close
      @wait_daemonize_pipe_r = nil

      # write pid file
      File.open(@daemonize, "w") {|f|
        f.write supervisor_pid
      }
    end

    def finish_daemonize
      if @wait_daemonize_pipe_w
        STDIN.reopen("/dev/null")
        STDOUT.reopen("/dev/null", "w")
        STDERR.reopen("/dev/null", "w")
        @wait_daemonize_pipe_w.write @supervisor_pid.to_s
        @wait_daemonize_pipe_w.close
        @wait_daemonize_pipe_w = nil
      end
    end

    def supervise(&block)
      start_time = Time.now

      $log.info "starting fluentd-#{Fluent::VERSION}"
      $log.info "is windows platform : #{$platformwin}"

      unless $platformwin
        @main_pid = fork do
          main_process(&block)
        end
      else
        if @usespawn == 0
          fluentd_spawn_cmd = @rubybin_dir+"/ruby.exe '"+@rubybin_dir+"/fluentd' "
          $fluentdargv.each{|a|
            fluentd_spawn_cmd << (a + " ")
          }
          fluentd_spawn_cmd << ("-U " + Process.pid.to_s)
          $log.info "spawn command to main (windows) : " + fluentd_spawn_cmd
          @main_pid = Process.spawn(fluentd_spawn_cmd)
        else
          main_process(&block)
        end
      end

      if @daemonize && @wait_daemonize_pipe_w
        STDIN.reopen("/dev/null")
        STDOUT.reopen("/dev/null", "w")
        STDERR.reopen("/dev/null", "w")
        @wait_daemonize_pipe_w.close
        @wait_daemonize_pipe_w = nil
      end

      unless $platformwin
        Process.waitpid(@main_pid)
        @main_pid = nil
      else
        if @usespawn == 0
          Process.waitpid(@main_pid)
        end
      end

      ecode = $?.to_i

      if $platformwin
        @th_sv.join
      end

      $log.info "process finished", :code=>ecode

      if !@finished && Time.now - start_time < 1
        $log.warn "process died within 1 second. exit."
        exit ecode
      end
    end

    def main_process(&block)
      begin
        block.call
        if $platformwin
          @th_ma.join
        end

      rescue Fluent::ConfigError
        $log.error "config error", :file=>@config_path, :error=>$!.to_s
        $log.debug_backtrace
        unless @log.stdout?
          console = Fluent::Log.new(STDOUT, @log_level).enable_debug
          console.error "config error", :file=>@config_path, :error=>$!.to_s
          console.debug_backtrace
        end

      rescue
        $log.error "unexpected error", :error=>$!.to_s
        $log.error_backtrace
        unless @log.stdout?
          console = Fluent::Log.new(STDOUT, @log_level).enable_debug
          console.error "unexpected error", :error=>$!.to_s
          console.error_backtrace
        end
      end

      exit! 1
    end

    require 'win32/ipc'
    require 'win32/event'
    def install_supervisor_signal_handlers
      trap :INT do
        $log.debug "fluentd supervisor process get SIGINT"
        @finished = true
        unless $platformwin
          if pid = @main_pid
            # kill processes only still exists
            unless Process.waitpid(pid, Process::WNOHANG)
              begin
                Process.kill(:INT, pid)
              rescue Errno::ESRCH
                # ignore processes already died
              end
            end
          end
        else
          @evtend.set
        end
      end

      trap :TERM do
        $log.debug "fluentd supervisor process get SIGTERM"
        @finished = true
        if pid = @main_pid
          # kill processes only still exists
          unless Process.waitpid(pid, Process::WNOHANG)
            begin
              Process.kill(:TERM, pid)
            rescue Errno::ESRCH
              # ignore processes already died
            end
          end
        end
      end

      unless $platformwin
        trap :HUP do
          $log.debug "fluentd supervisor process get SIGHUP"
          $log.info "restarting"
          if pid = @main_pid
            Process.kill(:TERM, pid)
            # don't resuce Erro::ESRSH here (invalid status)
          end
        end
      end

      unless $platformwin
        trap :USR1 do
          $log.debug "fluentd supervisor process get SIGUSR1"
          @log.reopen!
          if pid = @main_pid
            Process.kill(:USR1, pid)
            # don't resuce Erro::ESRSH here (invalid status)
          end
        end
      end
    end

    def read_config
      $log.info "reading config file", :path=>@config_path
      @config_fname = File.basename(@config_path)
      @config_basedir = File.dirname(@config_path)
      @config_data = File.read(@config_path)
      if @inline_config == '-'
        @config_data << "\n" << STDIN.read
      elsif @inline_config
        @config_data << "\n" << @inline_config.gsub("\\n","\n")
      end
    end

    def run_configure
      Fluent::Engine.parse_config(@config_data, @config_fname, @config_basedir, @use_v1_config)
    end

    def change_privilege
      if @chgroup
        etc_group = Supervisor.get_etc_group(@chgroup)
        Process::GID.change_privilege(etc_group.gid)
      end

      if @chuser
        etc_pw = Supervisor.get_etc_passwd(@chuser)
        user_groups = [etc_pw.gid]
        Etc.setgrent
        Etc.group { |gr| user_groups << gr.gid if gr.mem.include?(etc_pw.name) } # emulate 'id -G'

        Process.groups = Process.groups | user_groups
        Process::UID.change_privilege(etc_pw.uid)
      end
    end

    def init_engine
      require 'fluent/load'
      Fluent::Engine.init
      if @suppress_interval
        Fluent::Engine.suppress_interval(@suppress_interval)
      end

      Fluent::Engine.suppress_config_dump = @suppress_config_dump

      @libs.each {|lib|
        require lib
      }

      @plugin_dirs.each {|dir|
        if Dir.exist?(dir)
          dir = File.expand_path(dir)
          Fluent::Engine.load_plugin_dir(dir)
        end
      }
    end

    def install_main_process_signal_handlers
      # Strictly speaking, these signal handling is not thread safe.
      # But enough safe to limit twice call of Fluent::Engine.stop.

      trap :INT do
        $log.debug "fluentd main process get SIGINT"
        unless $platformwin
          unless @finished
            @finished = true
            $log.debug "getting start to shutdown main process"
            Fluent::Engine.stop
          end
        else
          @evtend.set
        end
      end

      trap :TERM do
        $log.debug "fluentd main process get SIGTERM"
        unless @finished
          @finished = true
          $log.debug "getting start to shutdown main process"
          Fluent::Engine.stop
        end
      end

      unless $platformwin
        trap :HUP do
          # TODO
          $log.debug "fluentd main process get SIGHUP"
        end
      end

      unless $platformwin
        trap :USR1 do
          $log.debug "fluentd main process get SIGUSR1"
          $log.info "force flushing buffered events"
          @log.reopen!

          # Creating new thread due to mutex can't lock
          # in main thread during trap context
          Thread.new {
            begin
              Fluent::Engine.flush!
              $log.debug "flushing thread: flushed"
            rescue Exception => e
              $log.warn "flushing thread error: #{e}"
            end
          }.run
        end
      end
    end

    def run_engine
      Fluent::Engine.run
    end

    def install_supervisor_winsigint_handler
      @winintname = "fluentdwinsigint_#{Process.pid}"
      if @usespawn == 0 && @signame != nil
        @winintname = @signame
      end
      @th_sv = Thread.new do 
        @evtend = Win32::Event.new(@winintname, true)
        until @evtend.signaled?
          sleep(1)
        end
        @evtend.close
        winsigint_supervisor 
      end
    end

    def install_main_process_winsigint_handler
      @winintname = "fluentdwinsigint_#{@usespawn}"
      @th_ma = Thread.new do
        @evtend = Win32::Event.open(@winintname)
        until @evtend.signaled?
          sleep(1)
        end
        @evtend.close
        winsigint_main_process 
      end
      $log.debug "install_main_process_winsigint_handler***** installed main winsiginthandler"
    end

    def winsigint_supervisor
      @finished = true
      if pid = @main_pid
        unless Process.waitpid(pid, Process::WNOHANG)
          sigx = (@winosvi >= 6.2) ? (:INT) : (:KILL)
          begin
            Process.kill(sigx, pid)
          rescue Errno::ESRCH
            # ignore processes already died
          end
        end
      end
    end

    def winsigint_main_process
      unless @finished
        @finished = true
        $log.debug "getting start to shutdown main process"
        Fluent::Engine.stop
      end
    end
  end
end<|MERGE_RESOLUTION|>--- conflicted
+++ resolved
@@ -15,17 +15,15 @@
 #    See the License for the specific language governing permissions and
 #    limitations under the License.
 #
-<<<<<<< HEAD
+
 require 'windows/library'
 require 'windows/system_info'
 include Windows::Library
 include Windows::SystemInfo
-=======
 
 require 'fluent/env'
 require 'fluent/log'
 require 'etc'
->>>>>>> e1b81f35
 
 module Fluent
   class Supervisor
