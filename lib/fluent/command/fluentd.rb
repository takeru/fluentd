#
# Fluentd
#
# Copyright (C) 2011 FURUHASHI Sadayuki
#
#    Licensed under the Apache License, Version 2.0 (the "License");
#    you may not use this file except in compliance with the License.
#    You may obtain a copy of the License at
#
#        http://www.apache.org/licenses/LICENSE-2.0
#
#    Unless required by applicable law or agreed to in writing, software
#    distributed under the License is distributed on an "AS IS" BASIS,
#    WITHOUT WARRANTIES OR CONDITIONS OF ANY KIND, either express or implied.
#    See the License for the specific language governing permissions and
#    limitations under the License.
#

require 'optparse'
require 'fluent/log'
require 'fluent/env'
require 'fluent/supervisor'
require 'fluent/version'
require 'windows/library'
include Windows::Library

$fluentdargv = Marshal.load(Marshal.dump(ARGV))

op = OptionParser.new
op.version = Fluent::VERSION

<<<<<<< HEAD
# default values
opts = {
  :config_path => Fluent::DEFAULT_CONFIG_PATH,
  :plugin_dirs => [Fluent::DEFAULT_PLUGIN_DIR],
  :log_level => Fluent::Log::LEVEL_INFO,
  :log_path => nil,
  :daemonize => false,
  :libs => [],
  :setup_path => nil,
  :chuser => nil,
  :chgroup => nil,
  :suppress_interval => 0,
  :suppress_repeated_stacktrace => false,
  :use_v1_config => false,
  :usespawn => 0,
  :signame => nil,
  :winsvcreg => nil,
}
=======
opts = Fluent::Supervisor.default_options
>>>>>>> e1b81f35

op.on('-s', "--setup [DIR=#{File.dirname(Fluent::DEFAULT_CONFIG_PATH)}]", "install sample configuration file to the directory") {|s|
  opts[:setup_path] = s || File.dirname(Fluent::DEFAULT_CONFIG_PATH)
}

op.on('-c', '--config PATH', "config file path (default: #{Fluent::DEFAULT_CONFIG_PATH})") {|s|
  opts[:config_path] = s
}

op.on('--dry-run', "Check fluentd setup is correct or not", TrueClass) {|b|
  opts[:dry_run] = b
}

op.on('-p', '--plugin DIR', "add plugin directory") {|s|
  opts[:plugin_dirs] << s
}

op.on('-I PATH', "add library path") {|s|
  $LOAD_PATH << s
}

op.on('-r NAME', "load library") {|s|
  opts[:libs] << s
}

op.on('-d', '--daemon PIDFILE', "daemonize fluent process") {|s|
  opts[:daemonize] = s
}

op.on('--user USER', "change user") {|s|
  opts[:chuser] = s
}

op.on('--group GROUP', "change group") {|s|
  opts[:chgroup] = s
}

op.on('-o', '--log PATH', "log file path") {|s|
  opts[:log_path] = s
}

op.on('-i', '--inline-config CONFIG_STRING', "inline config which is appended to the config file on-fly") {|s|
  opts[:inline_config] = s
}

op.on('--emit-error-log-interval SECONDS', "suppress interval seconds of emit error logs") {|s|
  opts[:suppress_interval] = s.to_i
}

op.on('--suppress-repeated-stacktrace', "suppress repeated stacktrace", TrueClass) {|b|
  opts[:suppress_repeated_stacktrace] = b
}

op.on('--use-v1-config', "Use v1 configuration format", TrueClass) {|b|
  opts[:use_v1_config] = b
}

op.on('-v', '--verbose', "increase verbose level (-v: debug, -vv: trace)", TrueClass) {|b|
  if b
    opts[:log_level] = [opts[:log_level] - 1, Fluent::Log::LEVEL_TRACE].max
  end
}

op.on('-q', '--quiet', "decrease verbose level (-q: warn, -qq: error)", TrueClass) {|b|
  if b
    opts[:log_level] = [opts[:log_level] + 1, Fluent::Log::LEVEL_ERROR].min
  end
}

op.on('--suppress-config-dump', "suppress config dumping when fluentd starts", TrueClass) {|b|
  opts[:suppress_config_dump] = b
}

op.on('-g', '--gemfile GEMFILE', "Gemfile path") {|s|
  opts[:gemfile] = s
}

op.on('-G', '--gem-path GEM_INSTALL_PATH', "Gemfile install path (default: $(dirname $gemfile)/vendor/bundle)") {|s|
  opts[:gem_install_path] = s
}

op.on('-U SUPERPID', "*** internal use only *** use spawn instead of fork (Windows only)") {|s|
  opts[:usespawn] = s.to_i
}

op.on('-x', '--signame INTSIGNAME', "an object name which is used for Windows Service signal (Windows only)") {|s|
  opts[:signame] = s
}

op.on('-w', '--winsvcinst MODE', "install/uninstall as Windows Service. (i: install, u: uninstall) (Windows only)") {|s|
  opts[:winsvcreg] = s
}

(class<<self;self;end).module_eval do
  define_method(:usage) do |msg|
    puts op.to_s
    puts "error: #{msg}" if msg
    exit 1
  end
end

begin
  rest = op.parse(ARGV)

  if rest.length != 0
    usage nil
  end
rescue
  usage $!.to_s
end


##
## Bundler injection
#
if ENV['FLUENTD_DISABLE_BUNDLER_INJECTION'] != '1' && gemfile = opts[:gemfile]
  ENV['BUNDLE_GEMFILE'] = gemfile
  if path = opts[:gem_install_path]
    ENV['BUNDLE_PATH'] = path
  else
    ENV['BUNDLE_PATH'] = File.expand_path(File.join(File.dirname(gemfile), 'vendor/bundle'))
  end
  ENV['FLUENTD_DISABLE_BUNDLER_INJECTION'] = '1'
  load File.expand_path(File.join(File.dirname(__FILE__), 'bundler_injection.rb'))
end

if setup_path = opts[:setup_path]
  require 'fileutils'
  FileUtils.mkdir_p File.join(setup_path, "plugin")
  confpath = File.join(setup_path, "fluent.conf")
  if File.exist?(confpath)
    puts "#{confpath} already exists."
  else
    File.open(confpath, "w") {|f|
      conf = File.read File.join(File.dirname(__FILE__), "..", "..", "..", "fluent.conf")
      f.write conf
    }
    puts "Installed #{confpath}."
  end
  exit 0
end

if winsvcinstmode = opts[:winsvcreg]
  require 'fileutils'
  require "win32/service"
  require 'fluent/win32api_syncobj'
  include Win32
  
  FLUENTD_WINSVC_NAME="fluentdsvc"
  FLUENTD_WINSVC_DISPLAYNAME="Fluentd Windows Service"
  FLUENTD_WINSVC_DESC="Fluentd is an event collector system."
  
  case winsvcinstmode
  when 'i'
    binary_path = File.join(File.dirname(__FILE__), "..")
    ruby_path = "\0" * 256
    GetModuleFileName.call(0,ruby_path,256)
    ruby_path = ruby_path.rstrip.gsub(/\\/, '/')
    
    Service.create(
      :service_name => FLUENTD_WINSVC_NAME, 
      :host => nil,
      :service_type => Service::WIN32_OWN_PROCESS,
      :description => FLUENTD_WINSVC_DESC,
      :start_type => Service::DEMAND_START,
      :error_control => Service::ERROR_NORMAL,
      :binary_path_name => rub_path+" -C "+binary_path+" winsvc.rb",
      :load_order_group => "",
      :dependencies => [""],
      :display_name => FLUENTD_WINSVC_DISPLAYNAME
    )
  when 'u'
    Service.delete(FLUENTD_WINSVC_NAME)
  else
    # none
  end 
  exit 0
end

require 'fluent/supervisor'
Fluent::Supervisor.new(opts).start
<|MERGE_RESOLUTION|>--- conflicted
+++ resolved
@@ -29,28 +29,7 @@
 op = OptionParser.new
 op.version = Fluent::VERSION
 
-<<<<<<< HEAD
-# default values
-opts = {
-  :config_path => Fluent::DEFAULT_CONFIG_PATH,
-  :plugin_dirs => [Fluent::DEFAULT_PLUGIN_DIR],
-  :log_level => Fluent::Log::LEVEL_INFO,
-  :log_path => nil,
-  :daemonize => false,
-  :libs => [],
-  :setup_path => nil,
-  :chuser => nil,
-  :chgroup => nil,
-  :suppress_interval => 0,
-  :suppress_repeated_stacktrace => false,
-  :use_v1_config => false,
-  :usespawn => 0,
-  :signame => nil,
-  :winsvcreg => nil,
-}
-=======
 opts = Fluent::Supervisor.default_options
->>>>>>> e1b81f35
 
 op.on('-s', "--setup [DIR=#{File.dirname(Fluent::DEFAULT_CONFIG_PATH)}]", "install sample configuration file to the directory") {|s|
   opts[:setup_path] = s || File.dirname(Fluent::DEFAULT_CONFIG_PATH)
